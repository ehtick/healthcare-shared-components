﻿// -------------------------------------------------------------------------------------------------
// Copyright (c) Microsoft Corporation. All rights reserved.
// Licensed under the MIT License (MIT). See LICENSE in the repo root for license information.
// -------------------------------------------------------------------------------------------------

using System;
using System.Data;
using System.Diagnostics.CodeAnalysis;
using System.Globalization;
using System.Threading;
using System.Threading.Tasks;
using EnsureThat;
using Medallion.Threading;
using Medallion.Threading.SqlServer;
using MediatR;
using Microsoft.Data.SqlClient;
using Microsoft.Extensions.Hosting;
using Microsoft.Extensions.Logging;
using Microsoft.Extensions.Options;
using Microsoft.Health.SqlServer.Configs;
using Microsoft.Health.SqlServer.Features.Schema.Extensions;
using Microsoft.Health.SqlServer.Features.Schema.Manager;
using Microsoft.Health.SqlServer.Features.Storage;

namespace Microsoft.Health.SqlServer.Features.Schema
{
    /// <summary>
    /// EXPERIMENTAL - Initializes the sql schema and brings the schema up to the min supported version.
    /// The purpose of this it to enable easy scenarios during development and will likely be removed later.
    /// </summary>
    public class SchemaInitializer : IHostedService
    {
        private const string MasterDatabase = "master";
        private readonly SqlServerDataStoreConfiguration _sqlServerDataStoreConfiguration;
        private readonly IReadOnlySchemaManagerDataStore _schemaManagerDataStore;
        private readonly SchemaUpgradeRunner _schemaUpgradeRunner;
        private readonly SchemaInformation _schemaInformation;
        private readonly ILogger<SchemaInitializer> _logger;
        private readonly ISqlConnectionFactory _sqlConnectionFactory;
        private readonly ISqlConnectionStringProvider _sqlConnectionStringProvider;
        private readonly IMediator _mediator;
        private bool _canCallGetCurrentSchema;
        public const string SchemaUpgradeLockName = "SchemaUpgrade";

        public SchemaInitializer(
            IOptions<SqlServerDataStoreConfiguration> sqlServerDataStoreConfiguration,
            IReadOnlySchemaManagerDataStore schemaManagerDataStore,
            SchemaUpgradeRunner schemaUpgradeRunner,
            SchemaInformation schemaInformation,
            ISqlConnectionFactory sqlConnectionFactory,
            ISqlConnectionStringProvider sqlConnectionStringProvider,
            IMediator mediator,
            ILogger<SchemaInitializer> logger)
        {
            _sqlServerDataStoreConfiguration = EnsureArg.IsNotNull(sqlServerDataStoreConfiguration?.Value, nameof(sqlServerDataStoreConfiguration));
            _schemaManagerDataStore = EnsureArg.IsNotNull(schemaManagerDataStore, nameof(schemaManagerDataStore));
            _schemaUpgradeRunner = EnsureArg.IsNotNull(schemaUpgradeRunner, nameof(schemaUpgradeRunner));
            _schemaInformation = EnsureArg.IsNotNull(schemaInformation, nameof(schemaInformation));
            _sqlConnectionFactory = EnsureArg.IsNotNull(sqlConnectionFactory, nameof(sqlConnectionFactory));
            _sqlConnectionStringProvider = EnsureArg.IsNotNull(sqlConnectionStringProvider, nameof(sqlConnectionStringProvider));
            _mediator = EnsureArg.IsNotNull(mediator, nameof(mediator));
            _logger = EnsureArg.IsNotNull(logger, nameof(logger));
        }

        public async Task InitializeAsync(bool forceIncrementalSchemaUpgrade = false, CancellationToken cancellationToken = default)
        {
            if (!await CanInitializeAsync(cancellationToken).ConfigureAwait(false))
            {
                return;
            }

            await GetCurrentSchemaVersionAsync(cancellationToken).ConfigureAwait(false);

            _logger.LogInformation("Initial check of schema version is {version}", _schemaInformation.Current?.ToString(CultureInfo.InvariantCulture) ?? "NULL");

            if (_sqlServerDataStoreConfiguration.SchemaOptions.AutomaticUpdatesEnabled)
            {
                using SqlConnection sqlConnection = await _sqlConnectionFactory.GetSqlConnectionAsync(cancellationToken: cancellationToken);
                await sqlConnection.OpenAsync(cancellationToken);
                IDistributedLock sqlLock = new SqlDistributedLock(SchemaUpgradeLockName, sqlConnection);

                try
                {
                    await using (IDistributedSynchronizationHandle lockHandle = await sqlLock.TryAcquireAsync(TimeSpan.FromSeconds(30), cancellationToken))
                    {
                        if (lockHandle == null)
                        {
                            _logger.LogInformation("Schema upgrade lock was not acquired, skipping");
                            return;
                        }

                        _logger.LogInformation("Schema upgrade lock acquired");

                        // Recheck the version with lock
                        await GetCurrentSchemaVersionAsync(cancellationToken).ConfigureAwait(false);
                        _logger.LogInformation("Schema version is {version}", _schemaInformation.Current?.ToString(CultureInfo.InvariantCulture) ?? "NULL");

                        // If the stored procedure to get the current schema version doesn't exist
                        if (_schemaInformation.Current == null)
                        {
                            // Apply base schema
                            await _schemaUpgradeRunner.ApplyBaseSchemaAsync(cancellationToken).ConfigureAwait(false);

                            // This is for tests purpose only
                            if (forceIncrementalSchemaUpgrade)
                            {
                                // Run version 1 and and apply .diff.sql files to upgrade the schema version.
                                await _schemaUpgradeRunner.ApplySchemaAsync(_schemaInformation.MinimumSupportedVersion, applyFullSchemaSnapshot: true, cancellationToken).ConfigureAwait(false);
                            }
                            else
                            {
                                // Apply the maximum supported version. This won't consider the .diff.sql files.
                                await _schemaUpgradeRunner.ApplySchemaAsync(_schemaInformation.MaximumSupportedVersion, applyFullSchemaSnapshot: true, cancellationToken).ConfigureAwait(false);
                            }

                            await GetCurrentSchemaVersionAsync(cancellationToken).ConfigureAwait(false);

                            await _mediator.NotifySchemaUpgradedAsync((int)_schemaInformation.Current, true);
                        }

                        // If the current schema version needs to be upgraded
                        if (_schemaInformation.Current < _schemaInformation.MaximumSupportedVersion)
                        {
                            // Apply each .diff.sql file one by one.
                            int current = _schemaInformation.Current ?? 0;
                            for (int i = current + 1; i <= _schemaInformation.MaximumSupportedVersion; i++)
                            {
                                await _schemaUpgradeRunner.ApplySchemaAsync(version: i, applyFullSchemaSnapshot: false, cancellationToken).ConfigureAwait(false);

                                // we need to ensure that the schema upgrade notification is sent after updating the _schemaInformation.Current for each upgraded version
                                await GetCurrentSchemaVersionAsync(cancellationToken).ConfigureAwait(false);

                                await _mediator.NotifySchemaUpgradedAsync((int)_schemaInformation.Current, false);
                            }
                        }
                    }
                }
                catch (SqlException e) when (e.Number == SqlErrorCodes.KilledSessionState)
                {
                    _logger.LogWarning("Schema upgrade lock was not acquired because the session is in the kill state, skipping");
                }

                // This exception sometimes occurs at Medallion.Threading.Internal.Data.MultiplexedConnectionLock.ReleaseAsync
                catch (SqlException e) when (e.Message.Contains("The connection is broken and recovery is not possible.", StringComparison.OrdinalIgnoreCase))
                {
                    _logger.LogWarning($"Error occurred during multiplexed release lock");
<<<<<<< HEAD
                    return;
=======
>>>>>>> acb281ec
                }
            }
        }

        private async Task GetCurrentSchemaVersionAsync(CancellationToken cancellationToken)
        {
            if (!_canCallGetCurrentSchema)
            {
                _canCallGetCurrentSchema = await _schemaManagerDataStore.ObjectExistsAsync("SelectCurrentSchemaVersion", "P", cancellationToken);
            }

            if (_canCallGetCurrentSchema)
            {
                int version = await _schemaManagerDataStore.GetCurrentSchemaVersionAsync(cancellationToken);
                if (version != 0)
                {
                    _schemaInformation.Current = version;
                }
                else
                {
                    _logger.LogInformation("No version found. It must be new database");
                }
            }
            else
            {
                _logger.LogWarning("Could not find stored procedure - dbo.SelectCurrentSchemaVersion");
            }
        }

        public static void ValidateDatabaseName(string databaseName)
        {
            if (string.IsNullOrEmpty(databaseName))
            {
                throw new InvalidOperationException("The initial catalog must be specified in the connection string");
            }

            if (databaseName.Equals("master", StringComparison.OrdinalIgnoreCase) ||
                databaseName.Equals("model", StringComparison.OrdinalIgnoreCase) ||
                databaseName.Equals("msdb", StringComparison.OrdinalIgnoreCase) ||
                databaseName.Equals("tempdb", StringComparison.OrdinalIgnoreCase))
            {
                throw new InvalidOperationException("The initial catalog in the connection string cannot be a system database");
            }
        }

        /// <summary>
        /// Check if the database exists.
        /// </summary>
        /// <param name="sqlConnection">Sql Connection with permissions to query the system tables in order to check if the provided database exists.</param>
        /// <param name="databaseName">Database name.</param>
        /// <param name="cancellationToken">Cancellation token.</param>
        /// <returns>True if database exists, else returns false.</returns>
        public static async Task<bool> DoesDatabaseExistAsync(SqlConnection sqlConnection, string databaseName, CancellationToken cancellationToken)
        {
            EnsureArg.IsNotNull(sqlConnection, nameof(sqlConnection));

            if (sqlConnection.State != ConnectionState.Open)
            {
                await sqlConnection.OpenAsync(cancellationToken).ConfigureAwait(false);
            }

            using (SqlCommand checkDatabaseExistsCommand = sqlConnection.CreateCommand())
            {
                checkDatabaseExistsCommand.CommandText = "SELECT 1 FROM sys.databases where name = @databaseName";
                checkDatabaseExistsCommand.Parameters.AddWithValue("@databaseName", databaseName);
                if ((int?)await checkDatabaseExistsCommand.ExecuteScalarAsync(cancellationToken).ConfigureAwait(false) == 1)
                {
                    return true;
                }
            }

            return false;
        }

        [SuppressMessage("Security", "CA2100:Review SQL queries for security vulnerabilities", Justification = "Database name is validated before use.")]
        public static async Task<bool> CreateDatabaseAsync(SqlConnection connection, string databaseName, CancellationToken cancellationToken)
        {
            if (!Identifier.IsValidDatabase(databaseName))
            {
                throw new ArgumentException(string.Format(CultureInfo.InvariantCulture, Resources.InvalidDatabaseIdentifier, databaseName), nameof(databaseName));
            }

            using var canCreateDatabaseCommand = new SqlCommand("SELECT count(*) FROM fn_my_permissions (NULL, 'DATABASE') WHERE permission_name = 'CREATE DATABASE'", connection);
            if ((int)await canCreateDatabaseCommand.ExecuteScalarAsync(cancellationToken).ConfigureAwait(false) > 0)
            {
                using var createDatabaseCommand = new SqlCommand($"CREATE DATABASE {databaseName}", connection);
                await createDatabaseCommand.ExecuteNonQueryAsync(cancellationToken).ConfigureAwait(false);
                return true;
            }
            else
            {
                return false;
            }
        }

        public static async Task<bool> CheckDatabasePermissionsAsync(SqlConnection connection, CancellationToken cancellationToken)
        {
            EnsureArg.IsNotNull(connection, nameof(connection));

            if (connection.State != ConnectionState.Open)
            {
                await connection.OpenAsync(cancellationToken).ConfigureAwait(false);
            }

            using var command = new SqlCommand("SELECT count(*) FROM fn_my_permissions (NULL, 'DATABASE') WHERE permission_name = 'CREATE TABLE'", connection);
            return (int)await command.ExecuteScalarAsync(cancellationToken).ConfigureAwait(false) > 0;
        }

        private async Task<bool> CanInitializeAsync(CancellationToken cancellationToken)
        {
            if (!_sqlServerDataStoreConfiguration.Initialize)
            {
                return false;
            }

            var configuredConnectionBuilder = new SqlConnectionStringBuilder(await _sqlConnectionStringProvider.GetSqlConnectionString(cancellationToken).ConfigureAwait(false));
            string databaseName = configuredConnectionBuilder.InitialCatalog;

            ValidateDatabaseName(databaseName);

            if (_sqlServerDataStoreConfiguration.AllowDatabaseCreation)
            {
                using SqlConnection connection = await _sqlConnectionFactory.GetSqlConnectionAsync(MasterDatabase, cancellationToken).ConfigureAwait(false);
                bool doesDatabaseExist = await DoesDatabaseExistAsync(connection, databaseName, cancellationToken).ConfigureAwait(false);

                if (!doesDatabaseExist)
                {
                    _logger.LogInformation("Database does not exist");

                    bool created = await CreateDatabaseAsync(connection, databaseName, cancellationToken).ConfigureAwait(false);

                    if (created)
                    {
                        _logger.LogInformation("Created database");
                    }
                    else
                    {
                        _logger.LogWarning("Insufficient permissions to create the database");
                        return false;
                    }
                }
            }

            bool canInitialize = false;

            // now switch to the target database
            using (SqlConnection connection = await _sqlConnectionFactory.GetSqlConnectionAsync(cancellationToken: cancellationToken).ConfigureAwait(false))
            {
                canInitialize = await CheckDatabasePermissionsAsync(connection, cancellationToken).ConfigureAwait(false);
            }

            if (!canInitialize)
            {
                _logger.LogWarning("Insufficient permissions to create tables in the database");
            }

            return canInitialize;
        }

        public async Task StartAsync(CancellationToken cancellationToken)
        {
            if (!string.IsNullOrWhiteSpace(await _sqlConnectionStringProvider.GetSqlConnectionString(cancellationToken).ConfigureAwait(false)))
            {
                await InitializeAsync(cancellationToken: cancellationToken).ConfigureAwait(false);
            }
            else
            {
                _logger.LogCritical(
                    "There was no connection string supplied. Schema initialization can not be completed.");
            }
        }

        public Task StopAsync(CancellationToken cancellationToken) => Task.CompletedTask;
    }
}<|MERGE_RESOLUTION|>--- conflicted
+++ resolved
@@ -144,10 +144,6 @@
                 catch (SqlException e) when (e.Message.Contains("The connection is broken and recovery is not possible.", StringComparison.OrdinalIgnoreCase))
                 {
                     _logger.LogWarning($"Error occurred during multiplexed release lock");
-<<<<<<< HEAD
-                    return;
-=======
->>>>>>> acb281ec
                 }
             }
         }
